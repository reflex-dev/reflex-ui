--- conflicted
+++ resolved
@@ -10,11 +10,8 @@
     "components.base.card": ["card"],
     "components.base.checkbox": ["checkbox"],
     "components.base.collapsible": ["collapsible"],
-<<<<<<< HEAD
     "components.base.combobox": ["combobox"],
-=======
     "components.base.context_menu": ["context_menu"],
->>>>>>> 09b03a0c
     "components.base.dialog": ["dialog"],
     "components.base.drawer": ["drawer"],
     "components.base.gradient_profile": ["gradient_profile"],
